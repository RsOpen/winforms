--- conflicted
+++ resolved
@@ -10,14 +10,8 @@
     "version": "3.0.100-preview5-011162"
   },
   "msbuild-sdks": {
-<<<<<<< HEAD
     "Microsoft.DotNet.Arcade.Sdk": "1.0.0-beta.19218.4",
     "Microsoft.DotNet.Helix.Sdk": "2.0.0-beta.19218.4",
-    "Microsoft.NET.Sdk.IL": "3.0.0-preview5-27618-71"
-=======
-    "Microsoft.DotNet.Arcade.Sdk": "1.0.0-beta.19215.12",
-    "Microsoft.DotNet.Helix.Sdk": "2.0.0-beta.19215.12",
     "Microsoft.NET.Sdk.IL": "3.0.0-preview5-27619-71"
->>>>>>> 5c9caeab
   }
 }