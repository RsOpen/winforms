--- conflicted
+++ resolved
@@ -1,4 +1,4 @@
-﻿// Licensed to the .NET Foundation under one or more agreements.
+// Licensed to the .NET Foundation under one or more agreements.
 // The .NET Foundation licenses this file to you under the MIT license.
 // See the LICENSE file in the project root for more information.
 
@@ -26,32 +26,8 @@
     public class PrintPreviewDialog : Form
     {
         readonly PrintPreviewControl previewControl;
-<<<<<<< HEAD
         private System.Windows.Forms.ToolStrip toolStrip1;
         private ToolStripNumericUpDown pageCounterItem;
-        private NumericUpDown pageCounter;
-        private System.Windows.Forms.ToolStripButton printToolStripButton;
-        private System.Windows.Forms.ToolStripSplitButton zoomToolStripSplitButton;
-        private System.Windows.Forms.ToolStripMenuItem autoToolStripMenuItem;
-        private System.Windows.Forms.ToolStripMenuItem toolStripMenuItem1;
-        private System.Windows.Forms.ToolStripMenuItem toolStripMenuItem2;
-        private System.Windows.Forms.ToolStripMenuItem toolStripMenuItem3;
-        private System.Windows.Forms.ToolStripMenuItem toolStripMenuItem4;
-        private System.Windows.Forms.ToolStripMenuItem toolStripMenuItem5;
-        private System.Windows.Forms.ToolStripMenuItem toolStripMenuItem6;
-        private System.Windows.Forms.ToolStripMenuItem toolStripMenuItem7;
-        private System.Windows.Forms.ToolStripMenuItem toolStripMenuItem8;
-        private System.Windows.Forms.ToolStripSeparator separatorToolStripSeparator;
-        private System.Windows.Forms.ToolStripButton onepageToolStripButton;
-        private System.Windows.Forms.ToolStripButton twopagesToolStripButton;
-        private System.Windows.Forms.ToolStripButton threepagesToolStripButton;
-        private System.Windows.Forms.ToolStripButton fourpagesToolStripButton;
-        private System.Windows.Forms.ToolStripButton sixpagesToolStripButton;
-        private System.Windows.Forms.ToolStripSeparator separatorToolStripSeparator1;
-        private System.Windows.Forms.ToolStripButton closeToolStripButton;
-        private System.Windows.Forms.ToolStripLabel pageToolStripLabel;
-=======
-        private ToolStrip toolStrip1;
         private NumericUpDown pageCounter;
         private ToolStripButton printToolStripButton;
         private ToolStripSplitButton zoomToolStripSplitButton;
@@ -73,7 +49,7 @@
         private ToolStripSeparator separatorToolStripSeparator1;
         private ToolStripButton closeToolStripButton;
         private ToolStripLabel pageToolStripLabel;
->>>>>>> cc1e4274
+        
         readonly ImageList imageList;
 
         /// <summary>
@@ -1229,33 +1205,6 @@
 
         void InitForm()
         {
-<<<<<<< HEAD
-            System.ComponentModel.ComponentResourceManager resources = new System.ComponentModel.ComponentResourceManager(typeof(PrintPreviewDialog));
-            toolStrip1 = new System.Windows.Forms.ToolStrip();
-            printToolStripButton = new System.Windows.Forms.ToolStripButton();
-            zoomToolStripSplitButton = new System.Windows.Forms.ToolStripSplitButton();
-            autoToolStripMenuItem = new System.Windows.Forms.ToolStripMenuItem();
-            toolStripMenuItem1 = new System.Windows.Forms.ToolStripMenuItem();
-            toolStripMenuItem2 = new System.Windows.Forms.ToolStripMenuItem();
-            toolStripMenuItem3 = new System.Windows.Forms.ToolStripMenuItem();
-            toolStripMenuItem4 = new System.Windows.Forms.ToolStripMenuItem();
-            toolStripMenuItem5 = new System.Windows.Forms.ToolStripMenuItem();
-            toolStripMenuItem6 = new System.Windows.Forms.ToolStripMenuItem();
-            toolStripMenuItem7 = new System.Windows.Forms.ToolStripMenuItem();
-            toolStripMenuItem8 = new System.Windows.Forms.ToolStripMenuItem();
-            separatorToolStripSeparator = new System.Windows.Forms.ToolStripSeparator();
-            onepageToolStripButton = new System.Windows.Forms.ToolStripButton();
-            twopagesToolStripButton = new System.Windows.Forms.ToolStripButton();
-            threepagesToolStripButton = new System.Windows.Forms.ToolStripButton();
-            fourpagesToolStripButton = new System.Windows.Forms.ToolStripButton();
-            sixpagesToolStripButton = new System.Windows.Forms.ToolStripButton();
-            separatorToolStripSeparator1 = new System.Windows.Forms.ToolStripSeparator();
-            closeToolStripButton = new System.Windows.Forms.ToolStripButton();
-            pageCounterItem = new ToolStripNumericUpDown();
-            pageCounter = pageCounterItem.NumericUpDownControl;
-            pageToolStripLabel = new System.Windows.Forms.ToolStripLabel();
-            toolStrip1.SuspendLayout();
-=======
             ComponentResourceManager resources = new ComponentResourceManager(typeof(PrintPreviewDialog));
             toolStrip1 = new ToolStrip();
             printToolStripButton = new ToolStripButton();
@@ -1277,11 +1226,10 @@
             sixpagesToolStripButton = new ToolStripButton();
             separatorToolStripSeparator1 = new ToolStripSeparator();
             closeToolStripButton = new ToolStripButton();
-            pageCounter = new NumericUpDown();
-            pageToolStripLabel = new ToolStripLabel();
+            pageCounterItem = new ToolStripNumericUpDown();
+            pageCounter = pageCounterItem.NumericUpDownControl;
+            pageToolStripLabel = new System.Windows.Forms.ToolStripLabel();
             toolStrip1.SuspendLayout();
-            ((ISupportInitialize)(pageCounter)).BeginInit();
->>>>>>> cc1e4274
             SuspendLayout();
 
             //
@@ -1541,10 +1489,6 @@
             ShowInTaskbar = false;
             SizeGripStyle = SizeGripStyle.Hide;
             toolStrip1.ResumeLayout(false);
-<<<<<<< HEAD
-=======
-            ((ISupportInitialize)(pageCounter)).EndInit();
->>>>>>> cc1e4274
             ResumeLayout(false);
             PerformLayout();
 
