<Project Sdk="Microsoft.NET.Sdk">

  <PropertyGroup>
    <AssemblyName>System.Windows.Forms.Design</AssemblyName>
    <CLSCompliant>true</CLSCompliant>
    <Deterministic>true</Deterministic>
    <AllowUnsafeBlocks>true</AllowUnsafeBlocks>
    <!--the obsolete usage in public surface can't be removed-->
    <NoWarn>$(NoWarn);618</NoWarn>
<<<<<<< HEAD
=======
    <DefineConstants>$(DefineConstants);DRAWING_DESIGN_NAMESPACE</DefineConstants>
    <ProduceReferenceAssembly>true</ProduceReferenceAssembly>
    <UsePublicApiAnalyzers>true</UsePublicApiAnalyzers>
>>>>>>> b3a34e66
  </PropertyGroup>

  <ItemGroup>
    <EmbeddedResource Update="Resources\SR.resx">
      <GenerateSource>true</GenerateSource>
      <Namespace>System</Namespace>
    </EmbeddedResource>
    <EmbeddedResource Update="Resources\MaskDesignerDialog.resx">
      <Namespace>System.Windows.Forms.Design</Namespace>
    </EmbeddedResource>
  </ItemGroup>

  <ItemGroup>
    <PackageReference Include="System.CodeDom" Version="$(SystemCodeDomPackageVersion)" />
  </ItemGroup>

  <ItemGroup>
    <ProjectReference Include="..\..\System.Windows.Forms.Primitives\src\System.Windows.Forms.Primitives.csproj" />
    <ProjectReference Include="..\..\System.Windows.Forms\src\System.Windows.Forms.csproj" />
    <ProjectReference Include="..\..\System.Windows.Forms.Design.Editors\src\System.Windows.Forms.Design.Editors.csproj" />
  </ItemGroup>

  <ItemGroup>
    <Compile Include="..\..\Common\src\RTLAwareMessageBox.cs" Link="Common\RTLAwareMessageBox.cs" />
  </ItemGroup>
  <ItemGroup>
    <EmbeddedResource Include="Resources\System\ComponentModel\Design\Arrow.ico">
      <LogicalName>System.ComponentModel.Design.Arrow</LogicalName>
    </EmbeddedResource>
    <EmbeddedResource Include="Resources\System\ComponentModel\Design\ComponentEditorPage.ico">
      <LogicalName>System.ComponentModel.Design.ComponentEditorPage</LogicalName>
    </EmbeddedResource>
    <EmbeddedResource Include="Resources\System\ComponentModel\Design\DateTimeFormat.ico">
      <LogicalName>System.ComponentModel.Design.DateTimeFormat</LogicalName>
    </EmbeddedResource>
    <EmbeddedResource Include="Resources\System\ComponentModel\Design\DefaultComponent.ico">
      <LogicalName>System.ComponentModel.Design.DefaultComponent</LogicalName>
    </EmbeddedResource>
    <EmbeddedResource Include="Resources\System\ComponentModel\Design\NumericFormat.ico">
      <LogicalName>System.ComponentModel.Design.NumericFormat</LogicalName>
    </EmbeddedResource>
    <EmbeddedResource Include="Resources\System\ComponentModel\Design\OrderImages.ico">
      <LogicalName>System.ComponentModel.Design.OrderImages</LogicalName>
    </EmbeddedResource>
    <EmbeddedResource Include="Resources\System\ComponentModel\Design\SortDown.ico">
      <LogicalName>System.ComponentModel.Design.SortDown</LogicalName>
    </EmbeddedResource>
    <EmbeddedResource Include="Resources\System\ComponentModel\Design\SortUp.ico">
      <LogicalName>System.ComponentModel.Design.SortUp</LogicalName>
    </EmbeddedResource>
    <EmbeddedResource Include="Resources\System\ComponentModel\Design\UncheckedBox.ico">
      <LogicalName>System.ComponentModel.Design.UncheckedBox</LogicalName>
    </EmbeddedResource>
    <EmbeddedResource Include="Resources\System\WinForms\Design\UserControlToolboxItem.ico">
      <LogicalName>System.Windows.Forms.Design.UserControlToolboxItem</LogicalName>
    </EmbeddedResource>
    <EmbeddedResource Include="Resources\System\WinForms\Design\InheritedGlyph.ico">
      <LogicalName>System.Windows.Forms.Design.InheritedGlyph</LogicalName>
    </EmbeddedResource>
    <EmbeddedResource Include="Resources\System\WinForms\Design\MoverGlyph.ico">
      <LogicalName>System.Windows.Forms.Design.Behavior.MoverGlyph</LogicalName>
    </EmbeddedResource>
    <EmbeddedResource Include="Resources\System\WinForms\Design\ImageEditor.ico">
      <LogicalName>System.Windows.Forms.Design.ImageEditor</LogicalName>
    </EmbeddedResource>
    <EmbeddedResource Include="Resources\System\WinForms\Design\ToolStripTemplateNode.ico">
      <LogicalName>System.Windows.Forms.Design.ToolStripTemplateNode</LogicalName>
    </EmbeddedResource>
    <EmbeddedResource Include="Resources\System\WinForms\Design\DataPickerImages.ico">
      <LogicalName>System.Windows.Forms.Design.DataPickerImages</LogicalName>
    </EmbeddedResource>
    <EmbeddedResource Include="Resources\System\WinForms\Design\AddNewDataSource.ico">
      <LogicalName>System.Windows.Forms.Design.AddNewDataSource</LogicalName>
    </EmbeddedResource>
    <EmbeddedResource Include="Resources\System\WinForms\Design\ChildFolder.ico">
      <LogicalName>System.Windows.Forms.Design.ChildFolder</LogicalName>
    </EmbeddedResource>
    <EmbeddedResource Include="Resources\System\WinForms\Design\Delete.ico">
      <LogicalName>System.Windows.Forms.Design.Delete</LogicalName>
    </EmbeddedResource>
    <EmbeddedResource Include="Resources\System\WinForms\Design\Folder.ico">
      <LogicalName>System.Windows.Forms.Design.Folder</LogicalName>
    </EmbeddedResource>
    <EmbeddedResource Include="Resources\System\WinForms\Design\default.ico">
      <LogicalName>System.Windows.Forms.Design.default</LogicalName>
    </EmbeddedResource>
    <EmbeddedResource Include="Resources\System\WinForms\Design\professional1.ico">
      <LogicalName>System.Windows.Forms.Design.professional1</LogicalName>
    </EmbeddedResource>
    <EmbeddedResource Include="Resources\System\WinForms\Design\professional2.ico">
      <LogicalName>System.Windows.Forms.Design.professional2</LogicalName>
    </EmbeddedResource>
    <EmbeddedResource Include="Resources\System\WinForms\Design\classic.ico">
      <LogicalName>System.Windows.Forms.Design.classic</LogicalName>
    </EmbeddedResource>
    <EmbeddedResource Include="Resources\System\WinForms\Design\colorful1.ico">
      <LogicalName>System.Windows.Forms.Design.colorful1</LogicalName>
    </EmbeddedResource>
    <EmbeddedResource Include="Resources\System\WinForms\Design\256_1.ico">
      <LogicalName>System.Windows.Forms.Design.256_1</LogicalName>
    </EmbeddedResource>
    <EmbeddedResource Include="Resources\System\WinForms\Design\256_2.ico">
      <LogicalName>System.Windows.Forms.Design.256_2</LogicalName>
    </EmbeddedResource>
    <EmbeddedResource Include="Resources\System\WinForms\Design\BoundProperty.ico">
      <LogicalName>System.Windows.Forms.Design.BoundProperty</LogicalName>
    </EmbeddedResource>
    <EmbeddedResource Include="Resources\System\WinForms\Design\InsertableObject.ico">
      <LogicalName>System.Windows.Forms.Design.InsertableObject</LogicalName>
    </EmbeddedResource>
    <EmbeddedResource Include="Resources\System\WinForms\Design\Behavior\Close_left.ico">
      <LogicalName>System.Windows.Forms.Design.Behavior.Close_left</LogicalName>
    </EmbeddedResource>
    <EmbeddedResource Include="Resources\System\WinForms\Design\Behavior\Open_left.ico">
      <LogicalName>System.Windows.Forms.Design.Behavior.Open_left</LogicalName>
    </EmbeddedResource>
    <EmbeddedResource Include="Resources\System\WinForms\Design\Behavior\DesignerShortcutBox.ico">
      <LogicalName>System.Windows.Forms.Design.Behavior.DesignerShortcutBox</LogicalName>
    </EmbeddedResource>
    <EmbeddedResource Include="Resources\System\WinForms\Design\Behavior\leftopen.ico">
      <LogicalName>System.Windows.Forms.Design.Behavior.leftopen</LogicalName>
    </EmbeddedResource>
    <EmbeddedResource Include="Resources\System\WinForms\Design\Behavior\leftclose.ico">
      <LogicalName>System.Windows.Forms.Design.Behavior.leftclose</LogicalName>
    </EmbeddedResource>
    <EmbeddedResource Include="Resources\System\WinForms\Design\Behavior\rightopen.ico">
      <LogicalName>System.Windows.Forms.Design.Behavior.rightopen</LogicalName>
    </EmbeddedResource>
    <EmbeddedResource Include="Resources\System\WinForms\Design\Behavior\rightclose.ico">
      <LogicalName>System.Windows.Forms.Design.Behavior.rightclose</LogicalName>
    </EmbeddedResource>
    <EmbeddedResource Include="Resources\System\WinForms\Design\Behavior\topopen.ico">
      <LogicalName>System.Windows.Forms.Design.Behavior.topopen</LogicalName>
    </EmbeddedResource>
    <EmbeddedResource Include="Resources\System\WinForms\Design\Behavior\topclose.ico">
      <LogicalName>System.Windows.Forms.Design.Behavior.topclose</LogicalName>
    </EmbeddedResource>
    <EmbeddedResource Include="Resources\System\WinForms\Design\Behavior\bottomopen.ico">
      <LogicalName>System.Windows.Forms.Design.Behavior.bottomopen</LogicalName>
    </EmbeddedResource>
    <EmbeddedResource Include="Resources\System\WinForms\Design\Behavior\bottomclose.ico">
      <LogicalName>System.Windows.Forms.Design.Behavior.bottomclose</LogicalName>
    </EmbeddedResource>
    <EmbeddedResource Include="Resources\System\WinForms\Design\DataGridViewColumnsDialog.delete.ico">
      <LogicalName>System.Windows.Forms.Design.DataGridViewColumnsDialog.delete</LogicalName>
    </EmbeddedResource>
    <EmbeddedResource Include="Resources\System\WinForms\Design\DataGridViewColumnsDialog.moveUp.ico">
      <LogicalName>System.Windows.Forms.Design.DataGridViewColumnsDialog.moveUp</LogicalName>
    </EmbeddedResource>
    <EmbeddedResource Include="Resources\System\WinForms\Design\DataGridViewColumnsDialog.moveDown.ico">
      <LogicalName>System.Windows.Forms.Design.DataGridViewColumnsDialog.moveDown</LogicalName>
    </EmbeddedResource>
    <EmbeddedResource Include="Resources\System\WinForms\Design\DataGridViewColumnsDialog.selectedColumns.ico">
      <LogicalName>System.Windows.Forms.Design.DataGridViewColumnsDialog.selectedColumns</LogicalName>
    </EmbeddedResource>
    <EmbeddedResource Include="Resources\System\WinForms\Design\BindingFormattingDialog.Bound.ico">
      <LogicalName>System.Windows.Forms.Design.BindingFormattingDialog.Bound</LogicalName>
    </EmbeddedResource>
    <EmbeddedResource Include="Resources\System\WinForms\Design\BindingFormattingDialog.Unbound.ico">
      <LogicalName>System.Windows.Forms.Design.BindingFormattingDialog.Unbound</LogicalName>
    </EmbeddedResource>
    <EmbeddedResource Include="Resources\System\WinForms\Design\BindingFormattingDialog.Arrow.ico">
      <LogicalName>System.Windows.Forms.Design.BindingFormattingDialog.Arrow</LogicalName>
    </EmbeddedResource>
  </ItemGroup>
  <ItemGroup>
    <Compile Update="Resources\MaskDesignerDialog.Designer.cs">
      <DesignTime>True</DesignTime>
      <AutoGen>True</AutoGen>
      <DependentUpon>MaskDesignerDialog.resx</DependentUpon>
    </Compile>
    <Compile Update="System\Windows\Forms\Design\MaskedTextBoxTextEditorDropDown.cs">
      <SubType>UserControl</SubType>
    </Compile>
  </ItemGroup>
</Project><|MERGE_RESOLUTION|>--- conflicted
+++ resolved
@@ -7,12 +7,8 @@
     <AllowUnsafeBlocks>true</AllowUnsafeBlocks>
     <!--the obsolete usage in public surface can't be removed-->
     <NoWarn>$(NoWarn);618</NoWarn>
-<<<<<<< HEAD
-=======
-    <DefineConstants>$(DefineConstants);DRAWING_DESIGN_NAMESPACE</DefineConstants>
     <ProduceReferenceAssembly>true</ProduceReferenceAssembly>
     <UsePublicApiAnalyzers>true</UsePublicApiAnalyzers>
->>>>>>> b3a34e66
   </PropertyGroup>
 
   <ItemGroup>
