param (
    $darcVersion = $null
)

$verbosity = "m"
. $PSScriptRoot\tools.ps1

function InstallDarcCli ($darcVersion) {
  $darcCliPackageName = "microsoft.dotnet.darc"

  $dotnetRoot = InitializeDotNetCli -install:$true
  $dotnet = "$dotnetRoot\dotnet.exe"
  $toolList = Invoke-Expression "& `"$dotnet`" tool list -g"

  if ($toolList -like "*$darcCliPackageName*") {
    Invoke-Expression "& `"$dotnet`" tool uninstall $darcCliPackageName -g"
  }

  # Until we can anonymously query the BAR API for the latest arcade-services
  # build applied to the PROD channel, this is hardcoded.
  if (-not $darcVersion) {
<<<<<<< HEAD
    $darcVersion = '1.1.0-beta.19151.3'
=======
    $darcVersion = '1.1.0-beta.19205.4'
>>>>>>> ef02df7a
  }
  
  $arcadeServicesSource = 'https://dotnetfeed.blob.core.windows.net/dotnet-arcade/index.json'

  Write-Host "Installing Darc CLI version $darcVersion..."
  Write-Host "You may need to restart your command window if this is the first dotnet tool you have installed."
  Invoke-Expression "& `"$dotnet`" tool install $darcCliPackageName --version $darcVersion --add-source '$arcadeServicesSource' -v $verbosity -g"
}

InstallDarcCli $darcVersion<|MERGE_RESOLUTION|>--- conflicted
+++ resolved
@@ -19,11 +19,7 @@
   # Until we can anonymously query the BAR API for the latest arcade-services
   # build applied to the PROD channel, this is hardcoded.
   if (-not $darcVersion) {
-<<<<<<< HEAD
-    $darcVersion = '1.1.0-beta.19151.3'
-=======
     $darcVersion = '1.1.0-beta.19205.4'
->>>>>>> ef02df7a
   }
   
   $arcadeServicesSource = 'https://dotnetfeed.blob.core.windows.net/dotnet-arcade/index.json'
